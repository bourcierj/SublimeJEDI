--- conflicted
+++ resolved
@@ -6,17 +6,9 @@
 from logging import handlers
 from optparse import OptionParser
 
-<<<<<<< HEAD
-try:
-    from SublimeJEDI import sublime_jedi  # fix imports on ST3
-    del sublime_jedi
-except ImportError:
-    pass
-=======
 # fix absolute imports on ST3
 BASE = os.path.abspath(os.path.dirname(__file__))
 sys.path.insert(0, BASE)
->>>>>>> e109dc69
 
 import jedi
 from jedi.api import NotFoundError
